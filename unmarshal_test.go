// dynssz: Dynamic SSZ encoding/decoding for Ethereum with fastssz efficiency.
// This file is part of the dynssz package.
// Copyright (c) 2024 by pk910. Refer to LICENSE for more information.
package dynssz_test

import (
	"bytes"
	"encoding/json"
	"reflect"
	"testing"

	. "github.com/pk910/dynamic-ssz"
)

var unmarshalTestMatrix = []struct {
	payload  any
	expected []byte
}{
	// primitive types
	{bool(false), fromHex("0x00")},
	{bool(true), fromHex("0x01")},
	{uint8(0), fromHex("0x00")},
	{uint8(255), fromHex("0xff")},
	{uint8(42), fromHex("0x2a")},
	{uint16(0), fromHex("0x0000")},
	{uint16(65535), fromHex("0xffff")},
	{uint16(1337), fromHex("0x3905")},
	{uint32(0), fromHex("0x00000000")},
	{uint32(4294967295), fromHex("0xffffffff")},
	{uint32(817482215), fromHex("0xe7c9b930")},
	{uint64(0), fromHex("0x0000000000000000")},
	{uint64(18446744073709551615), fromHex("0xffffffffffffffff")},
	{uint64(848028848028), fromHex("0x9c4f7572c5000000")},

	// arrays & slices
	{[]uint8{}, fromHex("0x")},
	{[]uint8{1, 2, 3, 4, 5}, fromHex("0x0102030405")},
	{[5]uint8{1, 2, 3, 4, 5}, fromHex("0x0102030405")},
	{[10]uint8{1, 2, 3, 4, 5}, fromHex("0x01020304050000000000")},

	// complex types
	{
		struct {
			F1 bool
			F2 uint8
			F3 uint16
			F4 uint32
			F5 uint64
		}{true, 1, 2, 3, 4},
		fromHex("0x01010200030000000400000000000000"),
	},
	{
		struct {
			F1 bool
			F2 []uint8  // dynamic field
			F3 []uint16 `ssz-size:"5"` // static field due to tag
			F4 uint32
		}{true, []uint8{1, 1, 1, 1}, []uint16{2, 2, 2, 2, 0}, 3},
		fromHex("0x0113000000020002000200020000000300000001010101"),
	},

	{
		struct {
			F1 uint8
			F2 [][]uint8 `ssz-size:"?,2"`
			F3 uint8
		}{42, [][]uint8{{2, 2}, {3, 0}}, 43},
		fromHex("0x2a060000002b02020300"),
	},
	{
		struct {
			F1 uint8
			F2 []slug_DynStruct1 `ssz-size:"3"`
			F3 uint8
		}{42, []slug_DynStruct1{{true, []uint8{4}}, {true, []uint8{4, 8, 4}}, {false, []uint8{}}}, 43},
		fromHex("0x2a060000002b0c000000120000001a00000001050000000401050000000408040005000000"),
	},
	{
		struct {
			F1 uint8
			F2 []*slug_StaticStruct1 `ssz-size:"3"`
			F3 uint8
		}{42, []*slug_StaticStruct1{{false, []uint8{0, 0, 0}}, {true, []uint8{4, 8, 4}}, {false, []uint8{0, 0, 0}}}, 43},
		fromHex("0x2a0000000001040804000000002b"),
	},
	{
		struct {
			F1 uint8
			F2 [][2][]struct {
				F1 uint16
			} `ssz-size:"?,2"`
			F3 uint8
		}{42, [][2][]struct {
			F1 uint16
		}{{{{F1: 2}, {F1: 3}}, {{F1: 4}, {F1: 5}}}, {{{F1: 8}, {F1: 9}}, {{F1: 10}, {F1: 11}}}}, 43},
		fromHex("0x2a060000002b0800000018000000080000000c0000000200030004000500080000000c000000080009000a000b00"),
	},
<<<<<<< HEAD
	// progressive bitlist test - matches Python test_progressive_bitlist.py output
	{
		func() any {
			// Create bitlist with 1000 bits where every 3rd bit is set (pattern: [false, false, true, ...])
			bits := make([]bool, 1000)
			for i := 0; i < 1000; i++ {
				bits[i] = (i%3 == 2)
			}
			// Convert to bitlist format with delimiter bit
			bytesNeeded := (len(bits) + 1 + 7) / 8
			bl := make([]byte, bytesNeeded)
			for i, bit := range bits {
				if bit {
					bl[i/8] |= 1 << (i % 8)
				}
			}

			// Set delimiter bit at position 1000 (1000 % 8 = 0, byte 125)
			bl[125] |= 0x01 // delimiter bit at position 7 of byte 125

			return struct {
				F1 []byte `ssz-type:"progressive-bitlist"`
			}{bl}
		}(),
		fromHex("04000000244992244992244992244992244992244992244992244992244992244992244992244992244992244992244992244992244992244992244992244992244992244992244992244992244992244992244992244992244992244992244992244992244992244992244992244992244992244992244992244992244992244901"),
	},

	// Progressive container tests
	{
		struct {
			Field0 uint64 `ssz-index:"0"`
			Field1 uint32 `ssz-index:"1"`
			Field2 bool   `ssz-index:"2"`
			Field3 uint16 `ssz-index:"3"`
		}{12345, 67890, true, 999},
		fromHex("0x39300000000000003209010001e703"),
	},
	{
		struct {
			Field0 uint64 `ssz-index:"0"`
			Field1 uint32 `ssz-index:"1"`
			Field2 bool   `ssz-index:"2"`
			Field3 uint16 `ssz-index:"3"`
		}{0, 0, false, 0},
		fromHex("0x000000000000000000000000000000"),
	},

	// CompatibleUnion tests
	{
		struct {
			Field0 uint16
			Field1 CompatibleUnion[struct {
				Field1 uint32
				Field2 [2]uint8
			}]
			Field3 uint16
		}{0x1337, CompatibleUnion[struct {
			Field1 uint32
			Field2 [2]uint8
		}]{Variant: 0, Data: uint32(0x12345678)}, 0x4242},
		fromHex("0x37130800000042420178563412"),
=======

	// string types
	{
		struct {
			Data string `ssz-max:"100"`
		}{""},
		fromHex("0x04000000"),
	},
	{
		struct {
			Data string `ssz-max:"100"`
		}{"hello"},
		fromHex("0x0400000068656c6c6f"),
	},
	{
		struct {
			Data string `ssz-max:"100"`
		}{"hello 世界"},
		fromHex("0x0400000068656c6c6f20e4b896e7958c"),
	},
	{
		struct {
			Data string `ssz-size:"32"`
		}{"hello" + string(make([]byte, 27))}, // padded to 32 bytes
		fromHex("0x68656c6c6f000000000000000000000000000000000000000000000000000000"),
	},
	{
		struct {
			Data string `ssz-size:"32"`
		}{"abcdefghijklmnopqrstuvwxyz123456"},
		fromHex("0x6162636465666768696a6b6c6d6e6f707172737475767778797a313233343536"),
>>>>>>> ab3f97e4
	},
}

func TestUnmarshal(t *testing.T) {
	dynssz := NewDynSsz(nil)
	dynssz.NoFastSsz = true

	for idx, test := range unmarshalTestMatrix {
		obj := &struct {
			Data any
		}{}
		// reflection hack: create new instance of payload with zero values and assign to obj.Data
		reflect.ValueOf(obj).Elem().Field(0).Set(reflect.New(reflect.TypeOf(test.payload)))

		err := dynssz.UnmarshalSSZ(obj.Data, test.expected)

		switch {
		case test.expected == nil && err != nil:
			// expected error
		case err != nil:
			t.Errorf("test %v error: %v", idx, err)
		default:
			objJson, err1 := json.Marshal(obj.Data)
			payloadJson, err2 := json.Marshal(test.payload)
			if err1 != nil {
				t.Errorf("failed json encode: %v", err1)
			}
			if err2 != nil {
				t.Errorf("failed json encode: %v", err2)
			}
			if !bytes.Equal(objJson, payloadJson) {
				t.Errorf("test %v failed: got %v, wanted %v", idx, string(objJson), string(payloadJson))
			}
		}
	}
}

func TestStringVsByteContainerUnmarshalEquivalence(t *testing.T) {
	type StringContainer struct {
		Data string `ssz-max:"100"`
	}

	type ByteContainer struct {
		Data []byte `ssz-max:"100"`
	}

	testCases := []struct {
		name  string
		value string
	}{
		{"empty", ""},
		{"single_char", "a"},
		{"hello", "hello"},
		{"exactly_32_bytes", "abcdefghijklmnopqrstuvwxyz123456"},
		{"over_32_bytes", "abcdefghijklmnopqrstuvwxyz1234567890"},
		{"unicode", "hello 世界"},
		{"binary", "test\x00\x01\x02\xff"},
	}

	dynssz := NewDynSsz(nil)

	for _, tc := range testCases {
		t.Run(tc.name, func(t *testing.T) {
			strContainer := StringContainer{Data: tc.value}
			byteContainer := ByteContainer{Data: []byte(tc.value)}

			strEncoded, err := dynssz.MarshalSSZ(strContainer)
			if err != nil {
				t.Fatalf("Failed to marshal string container: %v", err)
			}

			byteEncoded, err := dynssz.MarshalSSZ(byteContainer)
			if err != nil {
				t.Fatalf("Failed to marshal byte container: %v", err)
			}

			if !bytes.Equal(strEncoded, byteEncoded) {
				t.Errorf("Encoding mismatch:\nString: %x\nBytes:  %x", strEncoded, byteEncoded)
			}

			var decodedStr StringContainer
			err = dynssz.UnmarshalSSZ(&decodedStr, strEncoded)
			if err != nil {
				t.Fatalf("Failed to unmarshal string container: %v", err)
			}

			if decodedStr.Data != tc.value {
				t.Errorf("String round-trip failed: got %q, want %q", decodedStr.Data, tc.value)
			}

			var decodedByte ByteContainer
			err = dynssz.UnmarshalSSZ(&decodedByte, byteEncoded)
			if err != nil {
				t.Fatalf("Failed to unmarshal byte container: %v", err)
			}

			if !bytes.Equal(decodedByte.Data, []byte(tc.value)) {
				t.Errorf("Byte round-trip failed: got %q, want %q", decodedByte.Data, tc.value)
			}
		})
	}
}

func TestMixedStringTypesUnmarshal(t *testing.T) {
	type MixedStruct struct {
		FixedStr1  string `ssz-size:"16"`
		DynamicStr string `ssz-max:"100"`
		FixedStr2  string `ssz-size:"8"`
		ID         uint32
	}

	dynssz := NewDynSsz(nil)

	test := MixedStruct{
		FixedStr1:  "hello",
		DynamicStr: "world",
		FixedStr2:  "test",
		ID:         42,
	}

	data, err := dynssz.MarshalSSZ(test)
	if err != nil {
		t.Fatalf("Failed to marshal: %v", err)
	}

	var decoded MixedStruct
	err = dynssz.UnmarshalSSZ(&decoded, data)
	if err != nil {
		t.Fatalf("Failed to unmarshal: %v", err)
	}

	expectedFixedStr1 := test.FixedStr1 + string(make([]byte, 16-len(test.FixedStr1)))
	expectedFixedStr2 := test.FixedStr2 + string(make([]byte, 8-len(test.FixedStr2)))

	if decoded.FixedStr1 != expectedFixedStr1 {
		t.Errorf("FixedStr1 mismatch: got %q, want %q", decoded.FixedStr1, expectedFixedStr1)
	}
	if decoded.DynamicStr != test.DynamicStr {
		t.Errorf("DynamicStr mismatch: got %q, want %q", decoded.DynamicStr, test.DynamicStr)
	}
	if decoded.FixedStr2 != expectedFixedStr2 {
		t.Errorf("FixedStr2 mismatch: got %q, want %q", decoded.FixedStr2, expectedFixedStr2)
	}
	if decoded.ID != test.ID {
		t.Errorf("ID mismatch: got %d, want %d", decoded.ID, test.ID)
	}
}<|MERGE_RESOLUTION|>--- conflicted
+++ resolved
@@ -95,7 +95,7 @@
 		}{{{{F1: 2}, {F1: 3}}, {{F1: 4}, {F1: 5}}}, {{{F1: 8}, {F1: 9}}, {{F1: 10}, {F1: 11}}}}, 43},
 		fromHex("0x2a060000002b0800000018000000080000000c0000000200030004000500080000000c000000080009000a000b00"),
 	},
-<<<<<<< HEAD
+
 	// progressive bitlist test - matches Python test_progressive_bitlist.py output
 	{
 		func() any {
@@ -157,7 +157,7 @@
 			Field2 [2]uint8
 		}]{Variant: 0, Data: uint32(0x12345678)}, 0x4242},
 		fromHex("0x37130800000042420178563412"),
-=======
+	},
 
 	// string types
 	{
@@ -189,7 +189,6 @@
 			Data string `ssz-size:"32"`
 		}{"abcdefghijklmnopqrstuvwxyz123456"},
 		fromHex("0x6162636465666768696a6b6c6d6e6f707172737475767778797a313233343536"),
->>>>>>> ab3f97e4
 	},
 }
 
