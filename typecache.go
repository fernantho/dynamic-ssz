// dynssz: Dynamic SSZ encoding/decoding for Ethereum with fastssz efficiency.
// This file implements cached type descriptors with unsafe pointer optimization.
// Copyright (c) 2024 by pk910. Refer to LICENSE for more information.
package dynssz

import (
	"fmt"
	"reflect"
	"strings"
	"sync"
)

// TypeCache manages cached type descriptors
type TypeCache struct {
	dynssz      *DynSsz
	mutex       sync.RWMutex
	descriptors map[reflect.Type]*TypeDescriptor
}

// TypeDescriptor represents a cached, optimized descriptor for a type's SSZ encoding/decoding
type TypeDescriptor struct {
<<<<<<< HEAD
	Kind                   reflect.Kind
	Type                   reflect.Type
	Size                   int32                     // SSZ size (-1 if dynamic)
	Len                    uint32                    // Length of array/slice
	Fields                 []FieldDescriptor         // For structs
	DynFields              []DynFieldDescriptor      // Dynamic struct fields
	UnionVariants          map[uint8]*TypeDescriptor // Union variant types by index (for CompatibleUnion)
	ElemDesc               *TypeDescriptor           // For slices/arrays
	SizeHints              []SszSizeHint             // Size hints from tags
	MaxSizeHints           []SszMaxSizeHint          // Max size hints from tags
	TypeHints              []SszTypeHint             // Type hints from tags
	HasDynamicSize         bool                      // Whether this type uses dynamic spec size value that differs from the default
	HasDynamicMax          bool                      // Whether this type uses dynamic spec max value that differs from the default
	IsFastSSZMarshaler     bool                      // Whether the type implements fastssz.Marshaler
	IsFastSSZHasher        bool                      // Whether the type implements fastssz.HashRoot
	HasHashTreeRootWith    bool                      // Whether the type implements HashTreeRootWith
	IsPtr                  bool                      // Whether this is a pointer type
	IsByteArray            bool                      // Whether this is a byte array
	IsString               bool                      // Whether this is a string type
	IsProgressiveContainer bool                      // Whether this is a progressive container
	IsCompatibleUnion      bool                      // Whether this is a CompatibleUnion type
=======
	Type                reflect.Type
	Kind                reflect.Kind         // Go kind of the type
	Size                uint32               // SSZ size (-1 if dynamic)
	Len                 uint32               // Length of array/slice
	Limit               uint64               // Limit of array/slice (ssz-max tag)
	ContainerDesc       *ContainerDescriptor // For structs
	ElemDesc            *TypeDescriptor      // For slices/arrays
	SszType             SszType              // SSZ type of the type
	IsDynamic           bool                 // Whether this type is a dynamic type (or has nested dynamic types)
	HasLimit            bool                 // Whether this type has a limit (ssz-max tag)
	HasDynamicSize      bool                 // Whether this type uses dynamic spec size value that differs from the default
	HasDynamicMax       bool                 // Whether this type uses dynamic spec max value that differs from the default
	HasFastSSZMarshaler bool                 // Whether the type implements fastssz.Marshaler
	HasFastSSZHasher    bool                 // Whether the type implements fastssz.HashRoot
	HasHashTreeRootWith bool                 // Whether the type implements HashTreeRootWith
	IsPtr               bool                 // Whether this is a pointer type
	IsByteArray         bool                 // Whether this is a byte array
	IsString            bool                 // Whether this is a string type
>>>>>>> 1233378f
}

// FieldDescriptor represents a cached descriptor for a struct field
type ContainerDescriptor struct {
	Fields    []FieldDescriptor    // For structs
	DynFields []DynFieldDescriptor // Dynamic struct fields
}

// FieldDescriptor represents a cached descriptor for a struct field
type FieldDescriptor struct {
<<<<<<< HEAD
	Name      string
	Offset    uintptr         // Unsafe offset within the struct
	Type      *TypeDescriptor // Type descriptor
	Index     int16           // Index of the field in the struct
	SszIndex  uint16          // SSZ index for progressive containers
	Size      int32           // SSZ size (-1 if dynamic)
	IsPtr     bool            // Whether field is a pointer
	IsDynamic bool            // Whether field has dynamic size
=======
	Name string
	Type *TypeDescriptor // Type descriptor
>>>>>>> 1233378f
}

// DynFieldDescriptor represents a dynamic field descriptor for a struct
type DynFieldDescriptor struct {
	Field  *FieldDescriptor
	Offset uint32
	Index  int16 // Index of the field in the struct
}

// NewTypeCache creates a new type cache
func NewTypeCache(dynssz *DynSsz) *TypeCache {
	return &TypeCache{
		dynssz:      dynssz,
		descriptors: make(map[reflect.Type]*TypeDescriptor),
	}
}

// GetTypeDescriptor returns a cached type descriptor for the given type, computing it if necessary.
//
// This method is the primary interface for obtaining type descriptors, which contain optimized
// metadata about how to serialize, deserialize, and hash types according to SSZ specifications.
// Type descriptors are cached for performance, avoiding repeated reflection and analysis of the
// same types.
//
// The method is thread-safe and ensures sequential processing to prevent duplicate computation
// of type descriptors when called concurrently for the same type.
//
// Parameters:
//   - t: The reflect.Type for which to obtain a descriptor
//   - sizeHints: Optional size hints from parent structures' tags. Pass nil for top-level types.
//   - maxSizeHints: Optional max size hints from parent structures' tags. Pass nil for top-level types.
//   - typeHints: Optional type hints from parent structures' tags. Pass nil for top-level types.
//
// Returns:
//   - *TypeDescriptor: The type descriptor containing metadata for SSZ operations
//   - error: An error if the type cannot be analyzed or contains unsupported features
//
// Type descriptors are only cached when no size hints are provided (i.e., for root types).
// When size hints are present, the descriptor is computed dynamically to accommodate the
// specific constraints.
//
// Example:
//
//	typeDesc, err := cache.GetTypeDescriptor(reflect.TypeOf(myStruct), nil, nil)
//	if err != nil {
//	    log.Fatal("Failed to get type descriptor:", err)
//	}
//	fmt.Printf("Type size: %d bytes (dynamic: %v)\n", typeDesc.Size, typeDesc.Size < 0)
func (tc *TypeCache) GetTypeDescriptor(t reflect.Type, sizeHints []SszSizeHint, maxSizeHints []SszMaxSizeHint, typeHints []SszTypeHint) (*TypeDescriptor, error) {
	// Check cache first (read lock)
	if len(sizeHints) == 0 && len(maxSizeHints) == 0 && len(typeHints) == 0 {
		tc.mutex.RLock()
		if desc, exists := tc.descriptors[t]; exists {
			tc.mutex.RUnlock()
			return desc, nil
		}
		tc.mutex.RUnlock()
	}

	// If not in cache, build and cache it (write lock)
	tc.mutex.Lock()
	defer tc.mutex.Unlock()

	return tc.getTypeDescriptor(t, sizeHints, maxSizeHints, typeHints)
}

// getTypeDescriptor returns a cached type descriptor, computing it if necessary
func (tc *TypeCache) getTypeDescriptor(t reflect.Type, sizeHints []SszSizeHint, maxSizeHints []SszMaxSizeHint, typeHints []SszTypeHint) (*TypeDescriptor, error) {
	cacheable := len(sizeHints) == 0 && len(maxSizeHints) == 0 && len(typeHints) == 0
	if desc, exists := tc.descriptors[t]; exists && cacheable {
		return desc, nil
	}

	desc, err := tc.buildTypeDescriptor(t, sizeHints, maxSizeHints, typeHints)
	if err != nil {
		return nil, err
	}

	// Cache only if no size hints (cacheable)
	if cacheable {
		tc.descriptors[t] = desc
	}

	return desc, nil
}

// buildTypeDescriptor computes a type descriptor for the given type
func (tc *TypeCache) buildTypeDescriptor(t reflect.Type, sizeHints []SszSizeHint, maxSizeHints []SszMaxSizeHint, typeHints []SszTypeHint) (*TypeDescriptor, error) {
	desc := &TypeDescriptor{
		Type: t,
	}

	// Handle pointer types
	if t.Kind() == reflect.Ptr {
		desc.IsPtr = true
		t = t.Elem()
	}

	desc.Kind = t.Kind()

	// check dynamic size and max size
	if len(sizeHints) > 0 {
		for _, hint := range sizeHints {
			if hint.SpecVal {
				desc.HasDynamicSize = true
			}
		}
	}

	if len(maxSizeHints) > 0 {
		if !maxSizeHints[0].NoValue {
			desc.HasLimit = true
			desc.Limit = maxSizeHints[0].Size
		}

		for _, hint := range maxSizeHints {
			if hint.SpecVal {
				desc.HasDynamicMax = true
			}
		}
	}

	// determine ssz type
	sszType := SszUnspecifiedType
	if len(typeHints) > 0 {
		sszType = typeHints[0].Type
	}

	// auto-detect ssz type if not specified
	if sszType == SszUnspecifiedType {
		// detect some well-known and widely used types
		if t.PkgPath() == "github.com/holiman/uint256" && t.Name() == "Int" {
			sszType = SszUint256Type
		}
	}
	if sszType == SszUnspecifiedType {
		switch desc.Kind {
		// basic types
		case reflect.Bool:
			sszType = SszBoolType
		case reflect.Uint8:
			sszType = SszUint8Type
		case reflect.Uint16:
			sszType = SszUint16Type
		case reflect.Uint32:
			sszType = SszUint32Type
		case reflect.Uint64:
			sszType = SszUint64Type

		// complex types
		case reflect.Struct:
			sszType = SszContainerType
		case reflect.Array:
			sszType = SszVectorType
		case reflect.Slice:
			if len(sizeHints) > 0 && sizeHints[0].Size > 0 {
				sszType = SszVectorType
			} else {
				sszType = SszListType
			}
		case reflect.String:
			if len(sizeHints) > 0 && sizeHints[0].Size > 0 {
				sszType = SszVectorType
			} else {
				sszType = SszListType
			}
			desc.IsString = true

		// unsupported types
		case reflect.Int, reflect.Int8, reflect.Int16, reflect.Int32, reflect.Int64:
			return nil, fmt.Errorf("signed integers are not supported in SSZ (use unsigned integers instead)")
		case reflect.Float32, reflect.Float64:
			return nil, fmt.Errorf("floating-point numbers are not supported in SSZ")
		case reflect.Complex64, reflect.Complex128:
			return nil, fmt.Errorf("complex numbers are not supported in SSZ")
		case reflect.Map:
			return nil, fmt.Errorf("maps are not supported in SSZ (use structs or arrays instead)")
		case reflect.Chan:
			return nil, fmt.Errorf("channels are not supported in SSZ")
		case reflect.Func:
			return nil, fmt.Errorf("functions are not supported in SSZ")
		case reflect.Interface:
			return nil, fmt.Errorf("interfaces are not supported in SSZ (use concrete types)")
		case reflect.UnsafePointer:
			return nil, fmt.Errorf("unsafe pointers are not supported in SSZ")
		default:
			return nil, fmt.Errorf("unsupported type kind: %v", t.Kind())
		}

		// special case for bitlists
		if sszType == SszListType && strings.Contains(t.Name(), "Bitlist") {
			sszType = SszBitlistType
		}
	}

	desc.SszType = sszType

	// Check type compatibility and compute size
	switch sszType {
	// basic types
	case SszBoolType:
		if desc.Kind != reflect.Bool {
			return nil, fmt.Errorf("bool ssz type can only be represented by bool types, got %v", desc.Kind)
		}
		desc.Size = 1
	case SszUint8Type:
		if desc.Kind != reflect.Uint8 {
			return nil, fmt.Errorf("uint8 ssz type can only be represented by uint8 types, got %v", desc.Kind)
		}
		desc.Size = 1
	case SszUint16Type:
		if desc.Kind != reflect.Uint16 {
			return nil, fmt.Errorf("uint16 ssz type can only be represented by uint16 types, got %v", desc.Kind)
		}
		desc.Size = 2
	case SszUint32Type:
		if desc.Kind != reflect.Uint32 {
			return nil, fmt.Errorf("uint32 ssz type can only be represented by uint32 types, got %v", desc.Kind)
		}
		desc.Size = 4
	case SszUint64Type:
		if desc.Kind != reflect.Uint64 {
			return nil, fmt.Errorf("uint64 ssz type can only be represented by uint64 types, got %v", desc.Kind)
		}
		desc.Size = 8
	case SszUint128Type:
		err := tc.buildUint128Descriptor(desc, t) // handle as [16]uint8 or [2]uint64
		if err != nil {
			return nil, err
		}
	case SszUint256Type:
		err := tc.buildUint256Descriptor(desc, t) // handle as [32]uint8 or [4]uint64
		if err != nil {
			return nil, err
		}

	// complex types
	case SszContainerType:
		err := tc.buildContainerDescriptor(desc, t)
		if err != nil {
			return nil, err
		}
	case SszVectorType, SszBitvectorType:
		err := tc.buildVectorDescriptor(desc, t, sizeHints, maxSizeHints, typeHints)
		if err != nil {
			return nil, err
		}
	case SszListType, SszBitlistType:
		err := tc.buildListDescriptor(desc, t, sizeHints, maxSizeHints, typeHints)
		if err != nil {
			return nil, err
		}
	}

	if !desc.HasDynamicSize {
		desc.HasFastSSZMarshaler = tc.dynssz.getFastsszConvertCompatibility(t)
	}
	if !desc.HasDynamicMax {
		desc.HasFastSSZHasher = tc.dynssz.getFastsszHashCompatibility(t)
		desc.HasHashTreeRootWith = tc.dynssz.getHashTreeRootWithCompatibility(t)
	}

	if desc.SszType == SszCustomType && (!desc.HasFastSSZMarshaler || !desc.HasFastSSZHasher) {
		return nil, fmt.Errorf("custom ssz type requires fastssz marshaler and hasher implementations")
	}

	return desc, nil
}

<<<<<<< HEAD
// buildStructDescriptor builds a descriptor for struct types
func (tc *TypeCache) buildStructDescriptor(desc *TypeDescriptor, t reflect.Type) error {
	// Check for CompatibleUnion type before general struct handling
	if IsCompatibleUnionType(t) {
		err := tc.buildCompatibleUnionDescriptor(desc, t)
		if err != nil {
			return err
		}
		return nil
	}

	desc.Fields = make([]FieldDescriptor, t.NumField())
	totalSize := int32(0)
=======
// buildUint128Descriptor builds a descriptor for uint128 types
func (tc *TypeCache) buildUint128Descriptor(desc *TypeDescriptor, t reflect.Type) error {
	if desc.Kind != reflect.Slice && desc.Kind != reflect.Array {
		return fmt.Errorf("uint128 ssz type can only be represented by slice or array types, got %v", desc.Kind)
	}

	fieldType := t.Elem()
	elemKind := fieldType.Kind()
	if elemKind != reflect.Uint8 && elemKind != reflect.Uint64 {
		return fmt.Errorf("uint128 ssz type can only be represented by slices or arrays of uint8 or uint64, got %v", elemKind)
	} else if elemKind == reflect.Uint8 {
		desc.IsByteArray = true
	}

	elemDesc, err := tc.getTypeDescriptor(fieldType, nil, nil, nil)
	if err != nil {
		return err
	}

	desc.ElemDesc = elemDesc
	desc.Size = 16 // hardcoded size for uint128
	desc.Len = uint32(desc.Size / elemDesc.Size)

	if desc.Kind == reflect.Array {
		dstLen := uint32(t.Len())
		if dstLen < desc.Len {
			return fmt.Errorf("uint128 ssz type does not fit in array (%d < %d)", dstLen, desc.Len)
		}
	}

	return nil
}

// buildUint256Descriptor builds a descriptor for uint256 types
func (tc *TypeCache) buildUint256Descriptor(desc *TypeDescriptor, t reflect.Type) error {
	if desc.Kind != reflect.Slice && desc.Kind != reflect.Array {
		return fmt.Errorf("uint256 ssz type can only be represented by slice or array types, got %v", desc.Kind)
	}

	fieldType := t.Elem()
	elemKind := fieldType.Kind()
	if elemKind != reflect.Uint8 && elemKind != reflect.Uint64 {
		return fmt.Errorf("uint256 ssz type can only be represented by slices or arrays of uint8 or uint64, got %v", elemKind)
	} else if elemKind == reflect.Uint8 {
		desc.IsByteArray = true
	}

	elemDesc, err := tc.getTypeDescriptor(fieldType, nil, nil, nil)
	if err != nil {
		return err
	}

	desc.ElemDesc = elemDesc
	desc.Size = 32 // hardcoded size for uint256
	desc.Len = uint32(desc.Size / elemDesc.Size)

	if desc.Kind == reflect.Array {
		dstLen := uint32(t.Len())
		if dstLen < desc.Len {
			return fmt.Errorf("uint256 ssz type does not fit in array (%d < %d)", dstLen, desc.Len)
		}
	}

	return nil
}

// buildContainerDescriptor builds a descriptor for ssz container types
func (tc *TypeCache) buildContainerDescriptor(desc *TypeDescriptor, t reflect.Type) error {
	if desc.Kind != reflect.Struct {
		return fmt.Errorf("container ssz type can only be represented by struct types, got %v", desc.Kind)
	}

	desc.ContainerDesc = &ContainerDescriptor{
		Fields:    make([]FieldDescriptor, t.NumField()),
		DynFields: make([]DynFieldDescriptor, 0),
	}

	totalSize := uint32(0)
>>>>>>> 1233378f
	isDynamic := false

	// Check for progressive container detection
	hasAnyIndexTag := false
	allFieldsHaveIndex := true
	fieldIndices := make(map[uint16]bool)

	for i := 0; i < t.NumField(); i++ {
		field := t.Field(i)
		fieldDesc := FieldDescriptor{
			Name: field.Name,
		}

		// Get ssz-index tag
		sszIndex, err := tc.dynssz.getSszIndexTag(&field)
		if err != nil {
			return err
		}

		if sszIndex != nil {
			fieldDesc.SszIndex = *sszIndex
			hasAnyIndexTag = true
			if fieldIndices[*sszIndex] {
				return fmt.Errorf("duplicate ssz-index %d found in field %s", *sszIndex, field.Name)
			}
			fieldIndices[*sszIndex] = true
		} else {
			allFieldsHaveIndex = false
		}

		// Get size hints from tags
		sizeHints, err := tc.dynssz.getSszSizeTag(&field)
		if err != nil {
			return err
		}

		maxSizeHints, err := tc.dynssz.getSszMaxSizeTag(&field)
		if err != nil {
			return err
		}

		typeHints, err := tc.dynssz.getSszTypeTag(&field)
		if err != nil {
			return err
		}

		// Build type descriptor for field
		fieldDesc.Type, err = tc.getTypeDescriptor(field.Type, sizeHints, maxSizeHints, typeHints)
		if err != nil {
			return err
		}

		sszSize := fieldDesc.Type.Size
		if fieldDesc.Type.IsDynamic {
			isDynamic = true
			sszSize = 4 // Offset size for dynamic fields

			desc.ContainerDesc.DynFields = append(desc.ContainerDesc.DynFields, DynFieldDescriptor{
				Field:  &desc.ContainerDesc.Fields[i],
				Offset: uint32(totalSize),
				Index:  int16(i),
			})
		}

		if fieldDesc.Type.HasDynamicSize {
			desc.HasDynamicSize = true
		}

		if fieldDesc.Type.HasDynamicMax {
			desc.HasDynamicMax = true
		}

		totalSize += sszSize
		desc.ContainerDesc.Fields[i] = fieldDesc
	}

	// Determine if this is a progressive container
	// A container is progressive if it has ssz-index annotations on fields
	// If it's progressive, all fields must have increasing ssz-index tags
	if hasAnyIndexTag {
		if !allFieldsHaveIndex {
			return fmt.Errorf("progressive container requires all fields to have ssz-index tags")
		}

		// For progressive containers, ensure all ssz-index values are properly set
		// and validate they are in increasing order
		for i := 0; i < len(desc.Fields); i++ {
			field := &desc.Fields[i]
			structField := t.Field(i)
			if sszIndex, err := tc.dynssz.getSszIndexTag(&structField); err != nil {
				return err
			} else if sszIndex != nil {
				field.SszIndex = *sszIndex
			} else {
				return fmt.Errorf("progressive container field %s missing ssz-index tag", field.Name)
			}
		}

		// Verify indices are increasing
		for i := 1; i < len(desc.Fields); i++ {
			if desc.Fields[i].SszIndex <= desc.Fields[i-1].SszIndex {
				return fmt.Errorf("progressive container requires increasing ssz-index values (field %s has index %d, previous field has %d)",
					desc.Fields[i].Name, desc.Fields[i].SszIndex, desc.Fields[i-1].SszIndex)
			}
		}

		desc.IsProgressiveContainer = true
	}

	if isDynamic {
		desc.Size = 0
		desc.IsDynamic = true
	} else {
		desc.Size = totalSize
	}

	return nil
}

<<<<<<< HEAD
// buildCompatibleUnionDescriptor builds a descriptor for CompatibleUnion types
func (tc *TypeCache) buildCompatibleUnionDescriptor(desc *TypeDescriptor, t reflect.Type) error {
	// CompatibleUnion is always dynamic size (1 byte for type + variable data)
	desc.Size = -1
	desc.IsCompatibleUnion = true

	// Try to extract the descriptor type from the generic type parameter
	descriptorType, err := tc.extractGenericTypeParameter(t)
	if err != nil {
		return err
	}

	// Populate union variants immediately since we have the descriptor type
	desc.UnionVariants = make(map[uint8]*TypeDescriptor)

	// Extract variant information from descriptor struct (includes SSZ annotations)
	variantInfo, err := ExtractUnionDescriptorInfo(descriptorType, tc.dynssz)
	if err != nil {
		return fmt.Errorf("failed to extract union variant info: %w", err)
	}

	// Build type descriptors for each variant using the extracted information
	for variantIndex, info := range variantInfo {
		variantDesc, err := tc.getTypeDescriptor(info.Type, info.SizeHints, info.MaxSizeHints, info.TypeHints)
		if err != nil {
			return fmt.Errorf("failed to build descriptor for union variant %d: %w", variantIndex, err)
		}

		desc.UnionVariants[variantIndex] = variantDesc
	}

	return nil
}

// buildArrayDescriptor builds a descriptor for array types
func (tc *TypeCache) buildArrayDescriptor(desc *TypeDescriptor, t reflect.Type, sizeHints []SszSizeHint, maxSizeHints []SszMaxSizeHint, typeHints []SszTypeHint) error {
=======
// buildVectorDescriptor builds a descriptor for ssz vector types
func (tc *TypeCache) buildVectorDescriptor(desc *TypeDescriptor, t reflect.Type, sizeHints []SszSizeHint, maxSizeHints []SszMaxSizeHint, typeHints []SszTypeHint) error {
	if desc.Kind != reflect.Array && desc.Kind != reflect.Slice && desc.Kind != reflect.String {
		return fmt.Errorf("vector ssz type can only be represented by array or slice types, got %v", desc.Kind)
	}

	if desc.Kind == reflect.Array {
		desc.Len = uint32(t.Len())
		if len(sizeHints) > 0 && sizeHints[0].Size > desc.Len {
			return fmt.Errorf("size hint for vector type is greater than the length of the array (%d > %d)", sizeHints[0].Size, desc.Len)
		}
	} else if len(sizeHints) > 0 && sizeHints[0].Size > 0 {
		desc.Len = uint32(sizeHints[0].Size)
	} else {
		return fmt.Errorf("missing size hint for vector type")
	}

>>>>>>> 1233378f
	childSizeHints := []SszSizeHint{}
	if len(sizeHints) > 1 {
		childSizeHints = sizeHints[1:]
	}

	childMaxSizeHints := []SszMaxSizeHint{}
	if len(maxSizeHints) > 1 {
		childMaxSizeHints = maxSizeHints[1:]
	}

	childTypeHints := []SszTypeHint{}
	if len(typeHints) > 1 {
		childTypeHints = typeHints[1:]
	}

	var fieldType reflect.Type
	if desc.Kind == reflect.String {
		fieldType = byteType
		desc.IsByteArray = true
	} else {
		fieldType = t.Elem()
		if fieldType == byteType {
			desc.IsByteArray = true
		}
	}

	elemDesc, err := tc.getTypeDescriptor(fieldType, childSizeHints, childMaxSizeHints, childTypeHints)
	if err != nil {
		return err
	}

	desc.ElemDesc = elemDesc

	if elemDesc.HasDynamicSize {
		desc.HasDynamicSize = true
	}
	if elemDesc.HasDynamicMax {
		desc.HasDynamicMax = true
	}

	if elemDesc.IsDynamic {
		desc.Size = 0
		desc.IsDynamic = true
	} else {
		desc.Size = elemDesc.Size * desc.Len
	}

	return nil
}

// buildListDescriptor builds a descriptor for ssz list types
func (tc *TypeCache) buildListDescriptor(desc *TypeDescriptor, t reflect.Type, sizeHints []SszSizeHint, maxSizeHints []SszMaxSizeHint, typeHints []SszTypeHint) error {
	if desc.Kind != reflect.Slice && desc.Kind != reflect.String {
		return fmt.Errorf("list ssz type can only be represented by slice types, got %v", desc.Kind)
	}

	childSizeHints := []SszSizeHint{}
	if len(sizeHints) > 1 {
		childSizeHints = sizeHints[1:]
	}

	childMaxSizeHints := []SszMaxSizeHint{}
	if len(maxSizeHints) > 1 {
		childMaxSizeHints = maxSizeHints[1:]
	}

	childTypeHints := []SszTypeHint{}
	if len(typeHints) > 1 {
		childTypeHints = typeHints[1:]
	}

	var fieldType reflect.Type
	if desc.Kind == reflect.String {
		fieldType = byteType
		desc.IsByteArray = true
	} else {
		fieldType = t.Elem()
		if fieldType == byteType {
			desc.IsByteArray = true
		}
	}

	elemDesc, err := tc.getTypeDescriptor(fieldType, childSizeHints, childMaxSizeHints, childTypeHints)
	if err != nil {
		return err
	}

	desc.ElemDesc = elemDesc
	if elemDesc.HasDynamicSize {
		desc.HasDynamicSize = true
	}
	if elemDesc.HasDynamicMax {
		desc.HasDynamicMax = true
	}

	if len(sizeHints) > 0 && sizeHints[0].Size > 0 && !sizeHints[0].Dynamic {
		if elemDesc.IsDynamic {
			desc.Size = 0 // Dynamic elements = dynamic size
			desc.IsDynamic = true
		} else {
			desc.Size = elemDesc.Size * sizeHints[0].Size
		}
	} else {
		desc.Size = 0 // Dynamic slice
		desc.IsDynamic = true
	}

	return nil
}

// GetAllTypes returns a slice of all types currently cached in the TypeCache.
//
// This method is useful for cache inspection, debugging, and understanding which types
// have been processed and cached during the application's lifetime. The returned slice
// contains the reflect.Type values in no particular order.
//
// The method acquires a read lock to ensure thread-safe access to the cache.
//
// Returns:
//   - []reflect.Type: A slice containing all cached types
//
// Example:
//
//	cachedTypes := cache.GetAllTypes()
//	fmt.Printf("TypeCache contains %d types\n", len(cachedTypes))
//	for _, t := range cachedTypes {
//	    fmt.Printf("  - %s\n", t.String())
//	}
func (tc *TypeCache) GetAllTypes() []reflect.Type {
	tc.mutex.RLock()
	defer tc.mutex.RUnlock()

	types := make([]reflect.Type, 0, len(tc.descriptors))
	for t := range tc.descriptors {
		types = append(types, t)
	}

	return types
}

// RemoveType removes a specific type from the cache.
//
// This method is useful for cache management scenarios where you need to force
// recomputation of a type descriptor, such as after configuration changes or
// when testing different type configurations.
//
// The method acquires a write lock to ensure thread-safe removal.
//
// Parameters:
//   - t: The reflect.Type to remove from the cache
//
// Example:
//
//	// Remove a type to force recomputation
//	cache.RemoveType(reflect.TypeOf(MyStruct{}))
//
//	// Next call to GetTypeDescriptor will rebuild the descriptor
//	desc, err := cache.GetTypeDescriptor(reflect.TypeOf(MyStruct{}), nil, nil)
func (tc *TypeCache) RemoveType(t reflect.Type) {
	tc.mutex.Lock()
	defer tc.mutex.Unlock()

	delete(tc.descriptors, t)
}

// RemoveAllTypes clears all cached type descriptors from the cache.
//
// This method is useful for:
//   - Resetting the cache after configuration changes
//   - Memory management in long-running applications
//   - Testing scenarios requiring a clean cache state
//
// The method acquires a write lock to ensure thread-safe clearing.
// After calling this method, all subsequent type descriptor requests
// will trigger recomputation.
//
// Example:
//
//	// Clear cache after updating specifications
//	ds.UpdateSpecs(newSpecs)
//	cache.RemoveAllTypes()
//
//	// All types will be recomputed with new specs
//	desc, err := cache.GetTypeDescriptor(reflect.TypeOf(MyStruct{}), nil, nil)
func (tc *TypeCache) RemoveAllTypes() {
	tc.mutex.Lock()
	defer tc.mutex.Unlock()

	// Create new map to clear all references
	tc.descriptors = make(map[reflect.Type]*TypeDescriptor)
}

// extractGenericTypeParameter extracts the generic type parameter from a CompatibleUnion type.
// This uses reflection to call the GetDescriptorType method on the union type.
func (tc *TypeCache) extractGenericTypeParameter(unionType reflect.Type) (reflect.Type, error) {
	// Create a zero value of the union type to call methods on
	unionValue := reflect.New(unionType)

	// Get the GetDescriptorType method
	method := unionValue.MethodByName("GetDescriptorType")
	if !method.IsValid() {
		return nil, fmt.Errorf("GetDescriptorType method not found on type %s", unionType)
	}

	// Call the method to get the descriptor type
	results := method.Call(nil)
	if len(results) == 0 {
		return nil, fmt.Errorf("GetDescriptorType returned no results")
	}

	// Extract the reflect.Type from the result
	descriptorType, ok := results[0].Interface().(reflect.Type)
	if !ok {
		return nil, fmt.Errorf("GetDescriptorType did not return a reflect.Type")
	}

	return descriptorType, nil
}<|MERGE_RESOLUTION|>--- conflicted
+++ resolved
@@ -19,48 +19,25 @@
 
 // TypeDescriptor represents a cached, optimized descriptor for a type's SSZ encoding/decoding
 type TypeDescriptor struct {
-<<<<<<< HEAD
-	Kind                   reflect.Kind
-	Type                   reflect.Type
-	Size                   int32                     // SSZ size (-1 if dynamic)
-	Len                    uint32                    // Length of array/slice
-	Fields                 []FieldDescriptor         // For structs
-	DynFields              []DynFieldDescriptor      // Dynamic struct fields
-	UnionVariants          map[uint8]*TypeDescriptor // Union variant types by index (for CompatibleUnion)
-	ElemDesc               *TypeDescriptor           // For slices/arrays
-	SizeHints              []SszSizeHint             // Size hints from tags
-	MaxSizeHints           []SszMaxSizeHint          // Max size hints from tags
-	TypeHints              []SszTypeHint             // Type hints from tags
-	HasDynamicSize         bool                      // Whether this type uses dynamic spec size value that differs from the default
-	HasDynamicMax          bool                      // Whether this type uses dynamic spec max value that differs from the default
-	IsFastSSZMarshaler     bool                      // Whether the type implements fastssz.Marshaler
-	IsFastSSZHasher        bool                      // Whether the type implements fastssz.HashRoot
-	HasHashTreeRootWith    bool                      // Whether the type implements HashTreeRootWith
-	IsPtr                  bool                      // Whether this is a pointer type
-	IsByteArray            bool                      // Whether this is a byte array
-	IsString               bool                      // Whether this is a string type
-	IsProgressiveContainer bool                      // Whether this is a progressive container
-	IsCompatibleUnion      bool                      // Whether this is a CompatibleUnion type
-=======
 	Type                reflect.Type
-	Kind                reflect.Kind         // Go kind of the type
-	Size                uint32               // SSZ size (-1 if dynamic)
-	Len                 uint32               // Length of array/slice
-	Limit               uint64               // Limit of array/slice (ssz-max tag)
-	ContainerDesc       *ContainerDescriptor // For structs
-	ElemDesc            *TypeDescriptor      // For slices/arrays
-	SszType             SszType              // SSZ type of the type
-	IsDynamic           bool                 // Whether this type is a dynamic type (or has nested dynamic types)
-	HasLimit            bool                 // Whether this type has a limit (ssz-max tag)
-	HasDynamicSize      bool                 // Whether this type uses dynamic spec size value that differs from the default
-	HasDynamicMax       bool                 // Whether this type uses dynamic spec max value that differs from the default
-	HasFastSSZMarshaler bool                 // Whether the type implements fastssz.Marshaler
-	HasFastSSZHasher    bool                 // Whether the type implements fastssz.HashRoot
-	HasHashTreeRootWith bool                 // Whether the type implements HashTreeRootWith
-	IsPtr               bool                 // Whether this is a pointer type
-	IsByteArray         bool                 // Whether this is a byte array
-	IsString            bool                 // Whether this is a string type
->>>>>>> 1233378f
+	Kind                reflect.Kind              // Go kind of the type
+	Size                uint32                    // SSZ size (-1 if dynamic)
+	Len                 uint32                    // Length of array/slice
+	Limit               uint64                    // Limit of array/slice (ssz-max tag)
+	ContainerDesc       *ContainerDescriptor      // For structs
+	UnionVariants       map[uint8]*TypeDescriptor // Union variant types by index (for CompatibleUnion)
+	ElemDesc            *TypeDescriptor           // For slices/arrays
+	SszType             SszType                   // SSZ type of the type
+	IsDynamic           bool                      // Whether this type is a dynamic type (or has nested dynamic types)
+	HasLimit            bool                      // Whether this type has a limit (ssz-max tag)
+	HasDynamicSize      bool                      // Whether this type uses dynamic spec size value that differs from the default
+	HasDynamicMax       bool                      // Whether this type uses dynamic spec max value that differs from the default
+	HasFastSSZMarshaler bool                      // Whether the type implements fastssz.Marshaler
+	HasFastSSZHasher    bool                      // Whether the type implements fastssz.HashRoot
+	HasHashTreeRootWith bool                      // Whether the type implements HashTreeRootWith
+	IsPtr               bool                      // Whether this is a pointer type
+	IsByteArray         bool                      // Whether this is a byte array
+	IsString            bool                      // Whether this is a string type
 }
 
 // FieldDescriptor represents a cached descriptor for a struct field
@@ -71,19 +48,9 @@
 
 // FieldDescriptor represents a cached descriptor for a struct field
 type FieldDescriptor struct {
-<<<<<<< HEAD
-	Name      string
-	Offset    uintptr         // Unsafe offset within the struct
-	Type      *TypeDescriptor // Type descriptor
-	Index     int16           // Index of the field in the struct
-	SszIndex  uint16          // SSZ index for progressive containers
-	Size      int32           // SSZ size (-1 if dynamic)
-	IsPtr     bool            // Whether field is a pointer
-	IsDynamic bool            // Whether field has dynamic size
-=======
-	Name string
-	Type *TypeDescriptor // Type descriptor
->>>>>>> 1233378f
+	Name     string
+	Type     *TypeDescriptor // Type descriptor
+	SszIndex uint16          // SSZ index for progressive containers
 }
 
 // DynFieldDescriptor represents a dynamic field descriptor for a struct
@@ -212,11 +179,18 @@
 		sszType = typeHints[0].Type
 	}
 
+	if desc.Kind == reflect.String {
+		desc.IsString = true
+	}
+
 	// auto-detect ssz type if not specified
 	if sszType == SszUnspecifiedType {
 		// detect some well-known and widely used types
-		if t.PkgPath() == "github.com/holiman/uint256" && t.Name() == "Int" {
+		switch {
+		case t.PkgPath() == "github.com/holiman/uint256" && t.Name() == "Int":
 			sszType = SszUint256Type
+		case t.PkgPath() == "github.com/pk910/dynamic-ssz" && strings.HasPrefix(t.Name(), "CompatibleUnion["):
+			sszType = SszUnionType
 		}
 	}
 	if sszType == SszUnspecifiedType {
@@ -250,7 +224,6 @@
 			} else {
 				sszType = SszListType
 			}
-			desc.IsString = true
 
 		// unsupported types
 		case reflect.Int, reflect.Int8, reflect.Int16, reflect.Int32, reflect.Int64:
@@ -321,7 +294,7 @@
 		}
 
 	// complex types
-	case SszContainerType:
+	case SszContainerType, SszProgressiveContainerType:
 		err := tc.buildContainerDescriptor(desc, t)
 		if err != nil {
 			return nil, err
@@ -331,11 +304,17 @@
 		if err != nil {
 			return nil, err
 		}
-	case SszListType, SszBitlistType:
+	case SszListType, SszBitlistType, SszProgressiveListType, SszProgressiveBitlistType:
 		err := tc.buildListDescriptor(desc, t, sizeHints, maxSizeHints, typeHints)
 		if err != nil {
 			return nil, err
 		}
+	case SszUnionType:
+		err := tc.buildCompatibleUnionDescriptor(desc, t)
+		if err != nil {
+			return nil, err
+		}
+
 	}
 
 	if !desc.HasDynamicSize {
@@ -353,21 +332,6 @@
 	return desc, nil
 }
 
-<<<<<<< HEAD
-// buildStructDescriptor builds a descriptor for struct types
-func (tc *TypeCache) buildStructDescriptor(desc *TypeDescriptor, t reflect.Type) error {
-	// Check for CompatibleUnion type before general struct handling
-	if IsCompatibleUnionType(t) {
-		err := tc.buildCompatibleUnionDescriptor(desc, t)
-		if err != nil {
-			return err
-		}
-		return nil
-	}
-
-	desc.Fields = make([]FieldDescriptor, t.NumField())
-	totalSize := int32(0)
-=======
 // buildUint128Descriptor builds a descriptor for uint128 types
 func (tc *TypeCache) buildUint128Descriptor(desc *TypeDescriptor, t reflect.Type) error {
 	if desc.Kind != reflect.Slice && desc.Kind != reflect.Array {
@@ -446,7 +410,6 @@
 	}
 
 	totalSize := uint32(0)
->>>>>>> 1233378f
 	isDynamic := false
 
 	// Check for progressive container detection
@@ -533,8 +496,8 @@
 
 		// For progressive containers, ensure all ssz-index values are properly set
 		// and validate they are in increasing order
-		for i := 0; i < len(desc.Fields); i++ {
-			field := &desc.Fields[i]
+		for i := 0; i < len(desc.ContainerDesc.Fields); i++ {
+			field := &desc.ContainerDesc.Fields[i]
 			structField := t.Field(i)
 			if sszIndex, err := tc.dynssz.getSszIndexTag(&structField); err != nil {
 				return err
@@ -546,14 +509,14 @@
 		}
 
 		// Verify indices are increasing
-		for i := 1; i < len(desc.Fields); i++ {
-			if desc.Fields[i].SszIndex <= desc.Fields[i-1].SszIndex {
+		for i := 1; i < len(desc.ContainerDesc.Fields); i++ {
+			if desc.ContainerDesc.Fields[i].SszIndex <= desc.ContainerDesc.Fields[i-1].SszIndex {
 				return fmt.Errorf("progressive container requires increasing ssz-index values (field %s has index %d, previous field has %d)",
-					desc.Fields[i].Name, desc.Fields[i].SszIndex, desc.Fields[i-1].SszIndex)
+					desc.ContainerDesc.Fields[i].Name, desc.ContainerDesc.Fields[i].SszIndex, desc.ContainerDesc.Fields[i-1].SszIndex)
 			}
 		}
 
-		desc.IsProgressiveContainer = true
+		desc.SszType = SszProgressiveContainerType
 	}
 
 	if isDynamic {
@@ -566,12 +529,11 @@
 	return nil
 }
 
-<<<<<<< HEAD
 // buildCompatibleUnionDescriptor builds a descriptor for CompatibleUnion types
 func (tc *TypeCache) buildCompatibleUnionDescriptor(desc *TypeDescriptor, t reflect.Type) error {
 	// CompatibleUnion is always dynamic size (1 byte for type + variable data)
-	desc.Size = -1
-	desc.IsCompatibleUnion = true
+	desc.Size = 0
+	desc.IsDynamic = true
 
 	// Try to extract the descriptor type from the generic type parameter
 	descriptorType, err := tc.extractGenericTypeParameter(t)
@@ -601,9 +563,6 @@
 	return nil
 }
 
-// buildArrayDescriptor builds a descriptor for array types
-func (tc *TypeCache) buildArrayDescriptor(desc *TypeDescriptor, t reflect.Type, sizeHints []SszSizeHint, maxSizeHints []SszMaxSizeHint, typeHints []SszTypeHint) error {
-=======
 // buildVectorDescriptor builds a descriptor for ssz vector types
 func (tc *TypeCache) buildVectorDescriptor(desc *TypeDescriptor, t reflect.Type, sizeHints []SszSizeHint, maxSizeHints []SszMaxSizeHint, typeHints []SszTypeHint) error {
 	if desc.Kind != reflect.Array && desc.Kind != reflect.Slice && desc.Kind != reflect.String {
@@ -621,7 +580,6 @@
 		return fmt.Errorf("missing size hint for vector type")
 	}
 
->>>>>>> 1233378f
 	childSizeHints := []SszSizeHint{}
 	if len(sizeHints) > 1 {
 		childSizeHints = sizeHints[1:]
