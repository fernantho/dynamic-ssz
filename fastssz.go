--- conflicted
+++ resolved
@@ -63,8 +63,10 @@
 // - An error if the compatibility check encounters issues, such as reflection errors or the presence of unsupported type configurations
 //   that would prevent the use of fastssz for encoding or decoding.
 
-<<<<<<< HEAD
 func (d *DynSsz) getFastsszConvertCompatibility(targetType reflect.Type, sizeHints []sszSizeHint) (*fastsszConvertCompatibility, error) {
+	d.fastsszConvertCompatMutex.Lock()
+	defer d.fastsszConvertCompatMutex.Unlock()
+
 	if cachedCompatibility := d.fastsszConvertCompatCache[targetType]; cachedCompatibility != nil {
 		return cachedCompatibility, nil
 	}
@@ -85,14 +87,10 @@
 }
 
 func (d *DynSsz) getFastsszHashCompatibility(targetType reflect.Type, sizeHints []sszSizeHint, maxSizeHints []sszMaxSizeHint) (*fastsszHashCompatibility, error) {
+	d.fastsszHashCompatMutex.Lock()
+	defer d.fastsszHashCompatMutex.Unlock()
+
 	if cachedCompatibility := d.fastsszHashCompatCache[targetType]; cachedCompatibility != nil {
-=======
-func (d *DynSsz) getFastsszCompatibility(targetType reflect.Type, sizeHints []sszSizeHint) (*fastsszCompatibility, error) {
-	d.fastsszCompatMutex.Lock()
-	defer d.fastsszCompatMutex.Unlock()
-
-	if cachedCompatibility := d.fastsszCompatCache[targetType]; cachedCompatibility != nil {
->>>>>>> 651d1ad4
 		return cachedCompatibility, nil
 	}
 
