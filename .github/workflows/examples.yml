name: Examples

on:
  push:
    branches: [ master, main ]
  pull_request:
    branches: [ master, main ]

jobs:
  examples:
    runs-on: ubuntu-latest
    strategy:
      matrix:
<<<<<<< HEAD

        go-version: [1.21.x, 1.25.x]
        example:
          - basic
          - versioned-blocks
          - custom-types
          - progressive-merkleization
=======
        go-version: [1.22.x, 1.25.x]
        example: [basic, versioned-blocks, custom-types]
>>>>>>> b0990669
    
    steps:
    - name: Checkout code
      uses: actions/checkout@v4
      
    - name: Set up Go
      uses: actions/setup-go@v4
      with:
        go-version: ${{ matrix.go-version }}
        
    - name: Cache Go modules
      uses: actions/cache@v3
      with:
        path: ~/go/pkg/mod
        key: ${{ runner.os }}-go-${{ matrix.go-version }}-examples-${{ hashFiles('**/go.sum') }}
          
    - name: Download main module dependencies
      run: go mod download
      
    - name: Build and run example
      run: |
        cd examples/${{ matrix.example }}
        go mod download
        go run .<|MERGE_RESOLUTION|>--- conflicted
+++ resolved
@@ -11,18 +11,12 @@
     runs-on: ubuntu-latest
     strategy:
       matrix:
-<<<<<<< HEAD
-
-        go-version: [1.21.x, 1.25.x]
+        go-version: [1.22.x, 1.25.x]
         example:
           - basic
           - versioned-blocks
           - custom-types
           - progressive-merkleization
-=======
-        go-version: [1.22.x, 1.25.x]
-        example: [basic, versioned-blocks, custom-types]
->>>>>>> b0990669
     
     steps:
     - name: Checkout code
